--- conflicted
+++ resolved
@@ -2,48 +2,141 @@
     import ConfigParser as configparser
 except ImportError:
     import configparser
+import logging
 import StringIO
 
 import numpy as np
 
-from log_yatsm import logger
 from version import __version__
 
-defaults = """
-[metadata]
-version = 0.3
-
+FORMAT = '%(asctime)s:%(levelname)s:%(module)s.%(funcName)s:%(message)s'
+logging.basicConfig(format=FORMAT, level=logging.INFO, datefmt='%H:%M:%S')
+logger = logging.getLogger('yatsm')
+
+
+# CONFIG FILE PARSING
+def parse_config_v0_1_x(config_file):
+    """ Parses config file for version 0.1.x """
+    # Defaults
+    defaults = """
 [dataset]
-input_file =
-date_format = %Y%j
-output =
+date_format=%Y%j
 output_prefix = yatsm_r
-n_bands = 8
-mask_band = 8
+use_bip_reader = false
+cache_line_dir =
+[YATSM]
+retrain_time = 365.25
+screening_crit = 400.0
+robust = false
+[classification]
+training_image = None
+roi_mask_values = 0, 255
+cache_training =
+    """
+
+    config = configparser.ConfigParser(allow_no_value=True)
+    config.readfp(StringIO.StringIO(defaults))
+    config.read(config_file)
+
+    # Configuration for dataset
+    dataset_config = {}
+
+    dataset_config['input_file'] = config.get('dataset', 'input_file')
+    dataset_config['date_format'] = config.get('dataset', 'date_format')
+    dataset_config['output'] = config.get('dataset', 'output')
+    dataset_config['output_prefix'] = config.get('dataset', 'output_prefix')
+    dataset_config['n_bands'] = config.getint('dataset', 'n_bands')
+    dataset_config['mask_band'] = config.getint('dataset', 'mask_band') - 1
+    dataset_config['green_band'] = config.getint('dataset', 'green_band') - 1
+    dataset_config['swir1_band'] = config.getint('dataset', 'swir1_band') - 1
+    dataset_config['use_bip_reader'] = config.getboolean(
+        'dataset', 'use_bip_reader')
+    dataset_config['cache_line_dir'] = config.get('dataset', 'cache_line_dir')
+
+    # Configuration for training and classification
+    if config.has_section('classification'):
+        dataset_config['training_image'] = config.get('classification',
+                                                      'training_image')
+        dataset_config['roi_mask_values'] = config.get('classification',
+                                                   'roi_mask_values')
+        if dataset_config['roi_mask_values']:
+            dataset_config['roi_mask_values'] = np.array([
+                int(v) for v in
+                dataset_config['roi_mask_values'].replace(' ', ',').split(',')
+                if v != ','])
+        dataset_config['cache_training'] = config.get(
+            'classification', 'cache_training')
+        if not dataset_config['cache_training']:
+            dataset_config['cache_training'] = None
+        dataset_config['training_start'] = config.get('classification',
+                                                      'training_start')
+        dataset_config['training_end'] = config.get('classification',
+                                                    'training_end')
+        dataset_config['training_date_format'] = config.get(
+            'classification', 'training_date_format')
+
+    # Configuration for YATSM algorithm
+    yatsm_config = {}
+
+    yatsm_config['consecutive'] = config.getint('YATSM', 'consecutive')
+    yatsm_config['threshold'] = config.getfloat('YATSM', 'threshold')
+    yatsm_config['min_obs'] = config.getint('YATSM', 'min_obs')
+    yatsm_config['min_rmse'] = config.getfloat('YATSM', 'min_rmse')
+    yatsm_config['freq'] = config.get(
+        'YATSM', 'freq').replace(',', ' ').split(' ')
+    yatsm_config['freq'] = [int(v) for v in yatsm_config['freq']
+                            if v != '']
+    yatsm_config['test_indices'] = config.get(
+        'YATSM', 'test_indices').replace(',', ' ').split(' ')
+    yatsm_config['test_indices'] = np.array([int(b) for b in
+                                             yatsm_config['test_indices']
+                                             if b != ''])
+    yatsm_config['retrain_time'] = config.getfloat('YATSM', 'retrain_time')
+    yatsm_config['screening'] = config.get('YATSM', 'screening')
+    yatsm_config['screening_crit'] = config.getfloat('YATSM', 'screening_crit')
+
+    yatsm_config['lassocv'] = config.getboolean('YATSM', 'lassocv')
+    yatsm_config['reverse'] = config.getboolean('YATSM', 'reverse')
+    yatsm_config['robust'] = config.getboolean('YATSM', 'robust')
+
+    return dataset_config, yatsm_config
+
+
+def parse_config_v0_2_x(config_file):
+    """ Parses config file for version 0.2.x """
+    dataset_config, yatsm_config = parse_config_v0_1_x(config_file)
+
+    defaults = """
+[dataset]
 mask_values = 2, 3, 4, 255
-valid_range = 0, 10000
-green_band = 2
-swir1_band = 5
-use_bip_reader = true
-cache_line_dir =
-
 [YATSM]
-consecutive = 5
-threshold = 3
-min_obs = 16
-min_rmse = 150
-freq = 1
-test_indices = 2, 4, 5
-retrain_time = 365.25
-screening = RLM
-screening_crit = 400.0
 remove_noise = True
 dynamic_rmse = False
-lassocv = False
-reverse = False
-robust = False
 commission_alpha =
-
+    """
+
+    config = configparser.ConfigParser(allow_no_value=True)
+    config.readfp(StringIO.StringIO(defaults))
+    config.read(config_file)
+
+    mask_values = config.get('dataset', 'mask_values')
+    dataset_config['mask_values'] = [
+        int(mv) for mv in mask_values.replace(',', ' ').split(' ') if mv != '']
+
+    yatsm_config['remove_noise'] = config.getboolean('YATSM', 'remove_noise')
+    yatsm_config['dynamic_rmse'] = config.getboolean('YATSM', 'dynamic_rmse')
+    commission_alpha = config.get('YATSM', 'commission_alpha')
+    yatsm_config['commission_alpha'] = (float(commission_alpha) if
+                                        commission_alpha else None)
+
+    return dataset_config, yatsm_config
+
+
+def parse_config_v0_3_x(config_file):
+    """ Parse config file for version 0.3.x """
+    dataset_config, yatsm_config = parse_config_v0_2_x(config_file)
+
+    defaults = """
 [phenology]
 calc_pheno = False
 red_index = 2
@@ -55,148 +148,15 @@
 year_interval = 3
 q_min = 10
 q_max = 90
-
-"""
-
-
-# CONFIG FILE PARSING
-def parse_dataset_config(config):
-    """ Parses config for dataset section """
-    # Configuration for dataset
-    dataset_config = {}
-
-    dataset_config['input_file'] = config.get('dataset', 'input_file')
-    dataset_config['date_format'] = config.get('dataset', 'date_format')
-    dataset_config['output'] = config.get('dataset', 'output')
-    dataset_config['output_prefix'] = config.get('dataset', 'output_prefix')
-    dataset_config['n_bands'] = config.getint('dataset', 'n_bands')
-    dataset_config['mask_band'] = config.getint('dataset', 'mask_band') - 1
-
-    mask_values = config.get('dataset', 'mask_values')
-    dataset_config['mask_values'] = [
-        int(mv) for mv in mask_values.replace(',', ' ').split(' ') if mv != '']
-
-    valid_range = config.get('dataset', 'valid_range').replace(
-        ' ', ',').split(';')
-    min_values, max_values = [], []
-    for _vr in valid_range:
-        if _vr:
-            minmax = [int(_v) for _v in _vr.split(',') if _v != '']
-            min_values.append(minmax[0])
-            max_values.append(minmax[1])
-    if len(min_values) != len(max_values):
-        raise ValueError('Could not parse minimum and maximum range values')
-    if len(min_values) == 1:
-        # Extend min/max values to match number of bands if not
-        min_values = min_values * dataset_config['n_bands']
-        max_values = max_values * dataset_config['n_bands']
-    elif len(min_values) != dataset_config['n_bands'] - 1:
-        raise ValueError('Valid range of data must be specified for every '
-                         'dataset band separately, or specified just once for'
-                         ' all bands')
-    dataset_config['min_values'] = np.array(min_values, dtype=np.int32)
-    dataset_config['max_values'] = np.array(max_values, dtype=np.int32)
-
-    dataset_config['green_band'] = config.getint('dataset', 'green_band') - 1
-    dataset_config['swir1_band'] = config.getint('dataset', 'swir1_band') - 1
-    dataset_config['use_bip_reader'] = config.getboolean(
-        'dataset', 'use_bip_reader')
-    dataset_config['cache_line_dir'] = config.get('dataset', 'cache_line_dir')
-
-<<<<<<< HEAD
-    return dataset_config
-=======
-    # Configuration for training and classification
-    if config.has_section('classification'):
-        dataset_config['training_image'] = config.get('classification',
-                                                      'training_image')
-        dataset_config['roi_mask_values'] = config.get('classification',
-                                                   'roi_mask_values')
-        if dataset_config['roi_mask_values']:
-            dataset_config['roi_mask_values'] = np.array([
-                int(v) for v in
-                dataset_config['roi_mask_values'].replace(' ', ',').split(',')
-                if v != ''])
-        dataset_config['cache_training'] = config.get(
-            'classification', 'cache_training')
-        if not dataset_config['cache_training']:
-            dataset_config['cache_training'] = None
-        dataset_config['training_start'] = config.get('classification',
-                                                      'training_start')
-        dataset_config['training_end'] = config.get('classification',
-                                                    'training_end')
-        dataset_config['training_date_format'] = config.get(
-            'classification', 'training_date_format')
->>>>>>> 06eb781f
-
-
-def parse_algorithm_config(config):
-    # Configuration for YATSM algorithm
-    yatsm_config = {}
-
-    yatsm_config['consecutive'] = config.getint('YATSM', 'consecutive')
-    yatsm_config['threshold'] = config.getfloat('YATSM', 'threshold')
-    yatsm_config['min_obs'] = config.getint('YATSM', 'min_obs')
-    yatsm_config['min_rmse'] = config.getfloat('YATSM', 'min_rmse')
-    yatsm_config['freq'] = config.get(
-        'YATSM', 'freq').replace(',', ' ').split(' ')
-    yatsm_config['freq'] = [int(v) for v in yatsm_config['freq']
-                            if v != '']
-    yatsm_config['test_indices'] = config.get(
-        'YATSM', 'test_indices').replace(',', ' ').split(' ')
-    yatsm_config['test_indices'] = np.array([
-        int(b) for b in yatsm_config['test_indices'] if b != ''])
-    yatsm_config['retrain_time'] = config.getfloat('YATSM', 'retrain_time')
-    yatsm_config['screening'] = config.get('YATSM', 'screening')
-    yatsm_config['screening_crit'] = config.getfloat('YATSM', 'screening_crit')
-    yatsm_config['remove_noise'] = config.getboolean('YATSM', 'remove_noise')
-    yatsm_config['dynamic_rmse'] = config.getboolean('YATSM', 'dynamic_rmse')
-    yatsm_config['lassocv'] = config.getboolean('YATSM', 'lassocv')
-    yatsm_config['reverse'] = config.getboolean('YATSM', 'reverse')
-    yatsm_config['robust'] = config.getboolean('YATSM', 'robust')
-    commission_alpha = config.get('YATSM', 'commission_alpha')
-    yatsm_config['commission_alpha'] = (float(commission_alpha) if
-                                        commission_alpha else None)
-
-    return yatsm_config
-
-
-def parse_classification_config(config):
-    # Configuration for training and classification
-    dataset_config = {}
-
-    if config.has_section('classification'):
-        dataset_config['training_image'] = config.get(
-            'classification', 'training_image')
-        dataset_config['roi_mask_values'] = config.get(
-            'classification', 'roi_mask_values')
-        if dataset_config['roi_mask_values']:
-            dataset_config['roi_mask_values'] = np.array([
-                int(v) for v in
-                dataset_config['roi_mask_values'].replace(' ', ',').split(',')
-                if v != ''
-            ])
-        dataset_config['cache_training'] = config.get(
-            'classification', 'cache_training')
-        if not dataset_config['cache_training']:
-            dataset_config['cache_training'] = None
-        dataset_config['training_start'] = config.get('classification',
-                                                      'training_start')
-        dataset_config['training_end'] = config.get('classification',
-                                                    'training_end')
-        dataset_config['training_date_format'] = config.get(
-            'classification', 'training_date_format')
-
-    return dataset_config
-
-
-def parse_phenology_config(config):
-    """ Parse phenology config """
-    yatsm_config = {}
+    """
+
+    config = configparser.ConfigParser(allow_no_value=True)
+    config.readfp(StringIO.StringIO(defaults))
+    config.read(config_file)
 
     yatsm_config['calc_pheno'] = config.getboolean('phenology', 'calc_pheno')
     if not yatsm_config['calc_pheno']:
-        return yatsm_config
+        return dataset_config, yatsm_config
 
     red_index = config.get('phenology', 'red_index')
     yatsm_config['red_index'] = int(red_index) if red_index else None
@@ -217,15 +177,17 @@
     q_max = config.get('phenology', 'q_max')
     yatsm_config['q_max'] = float(q_max) if q_max else None
 
-    return yatsm_config
+    return dataset_config, yatsm_config
 
 
 def parse_config_file(config_file):
     """ Parses config file into dictionary of attributes """
 
-    config = configparser.ConfigParser(allow_no_value=True)
-    config.readfp(StringIO.StringIO(defaults))
-    config.read(config_file)
+    config = configparser.ConfigParser()
+    config.read(config_file)
+
+    dataset_config = None
+    yatsm_config = None
 
     version = config.get('metadata', 'version')
 
@@ -238,12 +200,6 @@
         logger.warning('    config file: v{v}'.format(v=version))
         logger.warning('    YATSM: v{v}'.format(v=__version__))
 
-    dataset_config = {}
-    yatsm_config = {}
-
-    dataset_config.update(parse_dataset_config(config))
-    yatsm_config.update(parse_algorithm_config(config))
-    yatsm_config.update(parse_phenology_config(config))
-    dataset_config.update(parse_classification_config(config))
+    dataset_config, yatsm_config = parse_config_v0_3_x(config_file)
 
     return (dataset_config, yatsm_config)